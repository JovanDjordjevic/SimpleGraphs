--- conflicted
+++ resolved
@@ -913,12 +913,6 @@
     g.readFromTxt(fileName);
 
     // std::unordered_set<std::string> someNodes{"node1", "node2", "node5", "node7"};
-<<<<<<< HEAD
-    std::string startNode = "node1";
-    std::string endNode = "node6";
-
-    auto ret = GraphAlgorithms::pushRelabelMaximumFlow(g, startNode, endNode, GraphAlgorithms::AlgorithmBehavior::ReturnOnly);
-=======
     // std::string startNode = "node1";
 
     // auto ret1 = GraphAlgorithms::primMinimumSpanningTree(g, GraphAlgorithms::AlgorithmBehavior::PrintAndReturn);
@@ -926,7 +920,6 @@
     // auto ret3 = GraphAlgorithms::boruvkaMinimumSpanningTree(g, GraphAlgorithms::AlgorithmBehavior::PrintAndReturn);
     // auto ret4 = GraphAlgorithms::reverseDeleteMinimumSpanningTree(g, GraphAlgorithms::AlgorithmBehavior::PrintAndReturn);
     auto ret5 = GraphAlgorithms::commonMinimumCostSpannigTree(g, g, GraphAlgorithms::AlgorithmBehavior::PrintAndReturn);
->>>>>>> 18876e8b
 }
 
 void int_int() {
@@ -937,12 +930,6 @@
     g.readFromTxt(fileName);
 
     // std::unordered_set<int> someNodes{2, 5, 3, 7};
-<<<<<<< HEAD
-    int startNode = 1;
-    int endNode = 8;
-
-    auto ret = GraphAlgorithms::pushRelabelMaximumFlow(g, startNode, endNode, GraphAlgorithms::AlgorithmBehavior::ReturnOnly);
-=======
     // int startNode = 1;
 
     // auto ret1 = GraphAlgorithms::primMinimumSpanningTree(g, GraphAlgorithms::AlgorithmBehavior::PrintAndReturn);
@@ -950,7 +937,6 @@
     // auto ret3 = GraphAlgorithms::boruvkaMinimumSpanningTree(g, GraphAlgorithms::AlgorithmBehavior::PrintAndReturn);
     // auto ret4 = GraphAlgorithms::reverseDeleteMinimumSpanningTree(g, GraphAlgorithms::AlgorithmBehavior::PrintAndReturn);
     auto ret5 = GraphAlgorithms::commonMinimumCostSpannigTree(g, g, GraphAlgorithms::AlgorithmBehavior::PrintAndReturn);
->>>>>>> 18876e8b
 }
 
 void custom_float() {
