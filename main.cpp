--- conflicted
+++ resolved
@@ -40,15 +40,16 @@
     std::cout << g << std::endl;
     //g.writeToTxt("test_otput.txt");
 
-<<<<<<< HEAD
-    auto ret = GraphAlgorithms::mcstKruskal(g);
-=======
+    //auto ret1 = GraphAlgorithms::mcstPrimTotalCostOnly(g);
+    auto ret2 = GraphAlgorithms::mcstPrim(g);
+    auto ret3 = GraphAlgorithms::mcstKruskal(g);
+
     // int startNode = 2;
-    // std::string startNode = "node1";
+    std::string startNode = "node1";
     //CustomClass startNode = {1, 2, 3}; 
-    // auto ret3 = GraphAlgorithms::findStronglyConnectedComponentsTarjan(g, startNode);
-    auto ret = GraphAlgorithms::findStronglyWeaklyComponents(g);
->>>>>>> 6ef2f861
+    auto ret4 = GraphAlgorithms::findStronglyConnectedComponentsTarjan(g, startNode);
+    auto ret5 = GraphAlgorithms::findStronglyWeaklyComponents(g);
+    auto ret6 = GraphAlgorithms::findStronglyConnectedComponentsTarjan(g);
 
     return 0;
 }