#include <iostream>
#include <string>

#include "customClass.hpp"
#include "SimpleGraphs.hpp"

#include <unordered_set>

int globalAlloc = 0;

void* operator new(size_t size)
{
    // std::cout << "Heap allocation" << std::endl;      // i dont't know why but this line causes a crash
    ++globalAlloc;
    return malloc(size);
}


int main () {

    // const char* fileName1 = "testInputs/int_int_artic.txt";
    // GraphClasses::Graph<int, int> g1;
    // const char* fileName2 = "testInputs/int_int.txt";
    // GraphClasses::Graph<int, int> g2;

<<<<<<< HEAD
    const char* fileName = "testInputs/string_double.txt";
    GraphClasses::Graph<std::string, double> g;

    // const char* fileName = "testInputs/custom_float.txt";
    // GraphClasses::Graph<CustomClass, double> g;      // FIXME: using float instead of double gives compilation error when trying to use dijsktra algorithm
                                                     // so far other algorithms work fine with float, gives warning for possible loss of data during conversion
                                                     // compilation fails with MSVC but not with clang

    g.configureDirections(GraphClasses::GraphType::Directed);
    g.configureWeights(GraphClasses::GraphWeights::Weighted);

    g.readFromTxt(fileName);

    std::cout << "Node count: " << g.getNodeCount() << " Edge count: " << g.getEdgeCount() << std::endl;
    std::cout << g << std::endl;
    //g.writeToTxt("test_otput.txt");

    //unsigned startNode = 2;
    //std::string startNode = "node1";
    CustomClass startNode = {1, 2, 3}; 
    //auto ret1 = GraphAlgorithms::findArticulationPoints(g, startNode);
    //auto ret2 = GraphAlgorithms::findBridges(g, startNode);

    // int start = 1;
    std::string start = "node1";
    // CustomClass start = {1, 2, 3};
    // std::cout <<"-----\n-----\n-----\n-----\n-----\n-----\n-----\n-----\n" << std::endl;
    auto ret = GraphAlgorithms::bfs(g, start);
    // std::cout << "-----\n-----\n-----\n-----\n-----\n-----\n-----\n-----\n" << std::endl;
    // GraphAlgorithms::bfs(g, start);

    //std::cout << globalAlloc << std::endl;
    // int startNode = 1;
    // int endNode = 8;
    // std::string startNode = "node2";
    // std::string endNode = "node6";
    // CustomClass startNode = {1, 2, 3}; 
    // CustomClass endNode = {1, 7, 3};

    // // std::cout <<"-----\n-----\n-----\n-----\n-----\n-----\n-----\n-----\n" << std::endl;
    // auto ret1 = GraphAlgorithms::dijkstra(g, startNode, endNode, GraphAlgorithms::AlgorithmBehavior::PrintAndReturn);
    // // std::cout <<"-----\n-----\n-----\n-----\n-----\n-----\n-----\n-----\n" << std::endl;
    // std::cout << std::endl;

    // auto ret2 = GraphAlgorithms::bellmanFord(g, startNode, GraphAlgorithms::AlgorithmBehavior::PrintAndReturn);
    // std::cout << std::endl;

    // auto ret3 = GraphAlgorithms::floydWarshall(g, GraphAlgorithms::AlgorithmBehavior::PrintAndReturn);
    // std::cout << std::endl;
    auto ret1 = GraphAlgorithms::topsortKhan(g);
=======
    // const char* fileName1 = "testInputs/string_double.txt";
    // GraphClasses::Graph<std::string, double> g1;
    // const char* fileName2 = "testInputs/string_double_2.txt";
    // GraphClasses::Graph<std::string, double> g2;

    // const char* fileName = "testInputs/DIMACS_instances/USA-road-d.NY.txt";
    // GraphClasses::Graph<unsigned, unsigned> g;

    const char* fileName1 = "testInputs/custom_float.txt";
    GraphClasses::Graph<CustomClass, double> g1;
    const char* fileName2 = "testInputs/custom_float_2.txt";
    GraphClasses::Graph<CustomClass, double> g2;      // FIXME: using float instead of double gives compilation error when trying to use dijsktra algorithm
                                                     // so far other algorithms work fine with float, gives warning for possible loss of data during conversion
                                                     // compilation fails with MSVC but not with clang

    g1.configureDirections(GraphClasses::GraphType::Directed);
    g1.configureWeights(GraphClasses::GraphWeights::Weighted);

    g1.readFromTxt(fileName1);

    std::cout << "Node count: " << g1.getNodeCount() << " Edge count: " << g1.getEdgeCount() << std::endl;
    std::cout << g1 << std::endl;
    std::cout << "--------" << std::endl;

    g2.configureDirections(GraphClasses::GraphType::Directed);
    g2.configureWeights(GraphClasses::GraphWeights::Weighted);
    
    g2.readFromTxt(fileName2);

    std::cout << "Node count: " << g2.getNodeCount() << " Edge count: " << g2.getEdgeCount() << std::endl;
    std::cout << g2 << std::endl;
    std::cout << "--------" << std::endl;


    //auto ret = GraphUtility::mergeGraphs(g1, g2);
    auto ret = GraphUtility::intersectGraphs(g1, g2);
    std::cout << "Node count: " << ret.getNodeCount() << " Edge count: " << ret.getEdgeCount() << std::endl;
    std::cout << ret << std::endl;
>>>>>>> 61864f24

    return 0;
}<|MERGE_RESOLUTION|>--- conflicted
+++ resolved
@@ -23,7 +23,6 @@
     // const char* fileName2 = "testInputs/int_int.txt";
     // GraphClasses::Graph<int, int> g2;
 
-<<<<<<< HEAD
     const char* fileName = "testInputs/string_double.txt";
     GraphClasses::Graph<std::string, double> g;
 
@@ -41,40 +40,9 @@
     std::cout << g << std::endl;
     //g.writeToTxt("test_otput.txt");
 
-    //unsigned startNode = 2;
-    //std::string startNode = "node1";
-    CustomClass startNode = {1, 2, 3}; 
-    //auto ret1 = GraphAlgorithms::findArticulationPoints(g, startNode);
-    //auto ret2 = GraphAlgorithms::findBridges(g, startNode);
-
-    // int start = 1;
-    std::string start = "node1";
-    // CustomClass start = {1, 2, 3};
-    // std::cout <<"-----\n-----\n-----\n-----\n-----\n-----\n-----\n-----\n" << std::endl;
-    auto ret = GraphAlgorithms::bfs(g, start);
-    // std::cout << "-----\n-----\n-----\n-----\n-----\n-----\n-----\n-----\n" << std::endl;
-    // GraphAlgorithms::bfs(g, start);
-
-    //std::cout << globalAlloc << std::endl;
-    // int startNode = 1;
-    // int endNode = 8;
-    // std::string startNode = "node2";
-    // std::string endNode = "node6";
-    // CustomClass startNode = {1, 2, 3}; 
-    // CustomClass endNode = {1, 7, 3};
-
-    // // std::cout <<"-----\n-----\n-----\n-----\n-----\n-----\n-----\n-----\n" << std::endl;
-    // auto ret1 = GraphAlgorithms::dijkstra(g, startNode, endNode, GraphAlgorithms::AlgorithmBehavior::PrintAndReturn);
-    // // std::cout <<"-----\n-----\n-----\n-----\n-----\n-----\n-----\n-----\n" << std::endl;
-    // std::cout << std::endl;
-
-    // auto ret2 = GraphAlgorithms::bellmanFord(g, startNode, GraphAlgorithms::AlgorithmBehavior::PrintAndReturn);
-    // std::cout << std::endl;
-
     // auto ret3 = GraphAlgorithms::floydWarshall(g, GraphAlgorithms::AlgorithmBehavior::PrintAndReturn);
     // std::cout << std::endl;
     auto ret1 = GraphAlgorithms::topsortKhan(g);
-=======
     // const char* fileName1 = "testInputs/string_double.txt";
     // GraphClasses::Graph<std::string, double> g1;
     // const char* fileName2 = "testInputs/string_double_2.txt";
@@ -82,6 +50,8 @@
 
     // const char* fileName = "testInputs/DIMACS_instances/USA-road-d.NY.txt";
     // GraphClasses::Graph<unsigned, unsigned> g;
+
+
 
     const char* fileName1 = "testInputs/custom_float.txt";
     GraphClasses::Graph<CustomClass, double> g1;
@@ -113,7 +83,6 @@
     auto ret = GraphUtility::intersectGraphs(g1, g2);
     std::cout << "Node count: " << ret.getNodeCount() << " Edge count: " << ret.getEdgeCount() << std::endl;
     std::cout << ret << std::endl;
->>>>>>> 61864f24
 
     return 0;
 }