--- conflicted
+++ resolved
@@ -16,27 +16,21 @@
 
     g.readFromTxt(fileName);
 
-<<<<<<< HEAD
     std::cout << "Node count: " << g.getNodeCount() << " Edge count: " << g.getEdgeCount() << std::endl;
-=======
     //int start = 1;
     std::string start = "node1";
     //GraphAlgorithms::dfs(g, start);
     GraphAlgorithms::bfs(g, start);
 
->>>>>>> f5f1b276
     std::cout << g << std::endl;
 
     // g.deleteEdge(1, 2);
     // g.deleteEdge("node1", "node2");
-<<<<<<< HEAD
     g.deleteNode("node4");
 
     std::cout << "Node count: " << g.getNodeCount() << " Edge count: " << g.getEdgeCount() << std::endl;
     std::cout << g << std::endl;
-=======
     // std::cout << g << std::endl;
->>>>>>> f5f1b276
 
     //g.writeToTxt("tmp.txt");
 
