--- conflicted
+++ resolved
@@ -11,12 +11,9 @@
 #include <stack>
 #include <queue>
 #include <utility>
-<<<<<<< HEAD
 #include <set>
 #include <algorithm>
-=======
 #include <tuple>
->>>>>>> c4f8346e
 
 #define GRAPH_ERROR(message) std::cerr << "ERROR: " << message << std::endl; 
 
